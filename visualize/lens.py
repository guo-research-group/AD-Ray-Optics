--- conflicted
+++ resolved
@@ -73,11 +73,7 @@
       i, j, k = tri.simplices.T
 
       # Adds mesh to plotly data for plotting
-<<<<<<< HEAD
-      data.append(go.Mesh3d(x=x, y=z, z=y, i=i, j=j, k=k, color='light blue', opacity=0.5))
-=======
       data.append(go.Mesh3d(x=x, y=z, z=y, i=i, j=j, k=k, color='lightblue', opacity=0.5))
->>>>>>> 90f00c5d
 
       if prev_mesh == [[],[],[]]:
         continue
@@ -96,13 +92,8 @@
 
         # The indices of the triangles are stored in the `simplices` attribute
         i, j, k = tri.simplices.T
-<<<<<<< HEAD
-        data.append(go.Mesh3d(x=x, y=z, z=y, i=i, j=j, k=k, color='light blue', opacity=0.5))
-        data.append(go.Mesh3d(x=x, y=z, z=-y, i=i, j=j, k=k, color='light blue', opacity=0.5))
-=======
         data.append(go.Mesh3d(x=x, y=z, z=y, i=i, j=j, k=k, color='lightblue', opacity=0.5))
         data.append(go.Mesh3d(x=x, y=z, z=-y, i=i, j=j, k=k, color='lightblue', opacity=0.5))
->>>>>>> 90f00c5d
         lens = False
       
     return data